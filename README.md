--- conflicted
+++ resolved
@@ -1,9 +1,5 @@
 
-<<<<<<< HEAD
 Graham
-=======
-Graham - Bag-of-Paths Models for Graphs
->>>>>>> 0deb845a
 == 
 
 ;)